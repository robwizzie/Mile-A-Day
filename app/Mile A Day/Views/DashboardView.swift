--- conflicted
+++ resolved
@@ -3331,7 +3331,6 @@
                 return
             }
 
-<<<<<<< HEAD
             // Start HealthKit workout session
             let configuration = HKWorkoutConfiguration()
             configuration.activityType = .walking
@@ -3373,35 +3372,13 @@
                                 }
                             }
                         }
-=======
-        // Use iOS-compatible API (HKWorkoutBuilder, not HKLiveWorkoutBuilder which is watchOS-only)
-        // Note: HKLiveWorkoutDataSource is also watchOS-only, so we'll manually track the workout
-        let healthStore = HKHealthStore()
-        let builder = HKWorkoutBuilder(healthStore: healthStore, configuration: configuration, device: .local())
-        
-        workoutBuilder = builder
-
-        // Start collecting workout data (without live data source - we'll add samples manually)
-        builder.beginCollection(withStart: Date()) { success, error in
-            if success {
-                // Start timer for elapsed time and manual distance tracking
-                // Note: We capture self directly since WorkoutTrackingView is a struct (value type)
-                self.timer = Timer.scheduledTimer(withTimeInterval: 0.1, repeats: true) { _ in
-                    if let startDate = self.workoutStartDate {
-                        self.elapsedTime = Date().timeIntervalSince(startDate)
->>>>>>> 6e49275f
                     }
                     
                     // Note: On iOS, we track distance manually since HKLiveWorkoutDataSource is watchOS-only
                     // The distance will be added to the workout when it's finished
                 }
-<<<<<<< HEAD
             } catch {
                 print("Failed to start workout: \(error)")
-=======
-            } else if let error = error {
-                print("Failed to start workout collection: \(error)")
->>>>>>> 6e49275f
             }
         }
     }
@@ -3411,7 +3388,6 @@
         timer?.invalidate()
         timer = nil
 
-<<<<<<< HEAD
         // End HealthKit workout session
         if let session = workoutSession, let builder = workoutBuilder {
             let endDate = Date()
@@ -3448,45 +3424,6 @@
                             withAnimation {
                                 self.showRecap = true
                             }
-=======
-        // End HealthKit workout collection
-        guard let builder = workoutBuilder, let startDate = workoutStartDate else {
-            workoutSession = nil
-            workoutBuilder = nil
-            return
-        }
-        
-        let endDate = Date()
-        
-        // Add distance sample to workout (since we're tracking manually on iOS)
-        if currentDistance > 0 {
-            let distanceMeters = currentDistance / 0.000621371 // Convert miles to meters
-            let distanceQuantity = HKQuantity(unit: HKUnit.meter(), doubleValue: distanceMeters)
-            let distanceSample = HKQuantitySample(
-                type: HKQuantityType.quantityType(forIdentifier: .distanceWalkingRunning)!,
-                quantity: distanceQuantity,
-                start: startDate,
-                end: endDate
-            )
-            // Add sample as an array with completion handler
-            builder.add([distanceSample]) { success, error in
-                if let error = error {
-                    print("Failed to add distance sample: \(error)")
-                }
-            }
-        }
-        
-        builder.endCollection(withEnd: endDate) { success, error in
-            if success {
-                builder.finishWorkout { workout, error in
-                    if let workout = workout {
-                        // Workout saved to HealthKit
-                        print("Workout saved: \(workout)")
-
-                        // Refresh health data
-                        DispatchQueue.main.async {
-                            healthManager.fetchAllWorkoutData()
->>>>>>> 6e49275f
                         }
                     } else if let error = error {
                         print("Failed to finish workout: \(error)")
@@ -3502,23 +3439,11 @@
             } else if let error = error {
                 print("Failed to end workout collection: \(error)")
             }
-<<<<<<< HEAD
         } else {
             // No active session, just show recap
             withAnimation {
                 showRecap = true
             }
-=======
-        }
-        
-        // Clear session references
-        workoutSession = nil
-        workoutBuilder = nil
-
-        // Show recap
-        withAnimation {
-            showRecap = true
->>>>>>> 6e49275f
         }
     }
 }
